package: github.com/emccode/libstorage
import:
  - package: github.com/Sirupsen/logrus
    ref:     feature/logrus-aware-types
    repo:    https://github.com/akutz/logrus
    vcs:     git
  - package: github.com/akutz/gofig
  - package: github.com/akutz/gotil
  - package: github.com/akutz/goof
  - package: github.com/akutz/golf
  - package: github.com/blang/semver
    ref:     v3.0.1
    vcs:     git
  - package: github.com/cesanta/validate-json
  - package: github.com/stretchr/testify
<<<<<<< HEAD
  - package: github.com/emccode/goscaleio
    ref:     53ea76f52205380ab52b9c1f4ad89321c286bb95
    repo:    https://github.com/emccode/goscaleio
    vcs:     git
=======
  - package: github.com/appropriate/go-virtualboxclient
    ref:     e0978ab2ed407095400a69d5933958dd260058cd
    repo:    https://github.com/clintonskitson/go-virtualboxclient
    vcs:     git  
>>>>>>> 7a80ef7e
<|MERGE_RESOLUTION|>--- conflicted
+++ resolved
@@ -13,14 +13,11 @@
     vcs:     git
   - package: github.com/cesanta/validate-json
   - package: github.com/stretchr/testify
-<<<<<<< HEAD
   - package: github.com/emccode/goscaleio
     ref:     53ea76f52205380ab52b9c1f4ad89321c286bb95
     repo:    https://github.com/emccode/goscaleio
     vcs:     git
-=======
   - package: github.com/appropriate/go-virtualboxclient
     ref:     e0978ab2ed407095400a69d5933958dd260058cd
     repo:    https://github.com/clintonskitson/go-virtualboxclient
-    vcs:     git  
->>>>>>> 7a80ef7e
+    vcs:     git